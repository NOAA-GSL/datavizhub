<<<<<<< HEAD
# .github/workflows/publish.yaml
=======
>>>>>>> d59a7292
name: Publish to PyPI

on:
  push:
    branches:
      - main

jobs:
<<<<<<< HEAD
  publish:
=======
  build-and-publish:
>>>>>>> d59a7292
    runs-on: ubuntu-latest
    env:
      PYTHONPATH: src 
    environment: release
    permissions:
      contents: write  # needed to push tags if tagging in CI

    environment:
      name: release
      url: https://pypi.org/p/datavizhub

    permissions:
      contents: read
      id-token: write  # required for trusted publishing

    steps:
<<<<<<< HEAD
      - uses: actions/checkout@v4
=======
      - name: Checkout code
        uses: actions/checkout@v4
        with:
          fetch-depth: 0  # important for tags!
>>>>>>> d59a7292

      - name: Set up Python
        uses: actions/setup-python@v5
        with:
          python-version: "3.10"

      - name: Install Poetry and plugin
        run: |
          curl -sSL https://install.python-poetry.org | python3 -
          echo "$HOME/.local/bin" >> $GITHUB_PATH
<<<<<<< HEAD

      - name: Install dependencies
        run: poetry install --no-root

      - name: Build package
        run: poetry build

=======
          poetry self add poetry-dynamic-versioning
          poetry install --no-root

      - name: Run tests
        run: poetry run pytest --cov=src --cov-report=term-missing

      - name: Bump version and tag
        run: |
          VERSION=$(poetry version patch --short)
          git config user.name "GitHub Actions"
          git config user.email "actions@github.com"
          git commit -am "Release $VERSION"
          git tag "v$VERSION"
          git push origin main --tags

      - name: Build package
        run: poetry build

>>>>>>> d59a7292
      - name: Publish to PyPI
        run: poetry publish --username __token__ --password ${{ secrets.PYPI_API_TOKEN }}<|MERGE_RESOLUTION|>--- conflicted
+++ resolved
@@ -1,7 +1,3 @@
-<<<<<<< HEAD
-# .github/workflows/publish.yaml
-=======
->>>>>>> d59a7292
 name: Publish to PyPI
 
 on:
@@ -10,11 +6,7 @@
       - main
 
 jobs:
-<<<<<<< HEAD
   publish:
-=======
-  build-and-publish:
->>>>>>> d59a7292
     runs-on: ubuntu-latest
     env:
       PYTHONPATH: src 
@@ -31,14 +23,7 @@
       id-token: write  # required for trusted publishing
 
     steps:
-<<<<<<< HEAD
       - uses: actions/checkout@v4
-=======
-      - name: Checkout code
-        uses: actions/checkout@v4
-        with:
-          fetch-depth: 0  # important for tags!
->>>>>>> d59a7292
 
       - name: Set up Python
         uses: actions/setup-python@v5
@@ -49,7 +34,6 @@
         run: |
           curl -sSL https://install.python-poetry.org | python3 -
           echo "$HOME/.local/bin" >> $GITHUB_PATH
-<<<<<<< HEAD
 
       - name: Install dependencies
         run: poetry install --no-root
@@ -57,25 +41,5 @@
       - name: Build package
         run: poetry build
 
-=======
-          poetry self add poetry-dynamic-versioning
-          poetry install --no-root
-
-      - name: Run tests
-        run: poetry run pytest --cov=src --cov-report=term-missing
-
-      - name: Bump version and tag
-        run: |
-          VERSION=$(poetry version patch --short)
-          git config user.name "GitHub Actions"
-          git config user.email "actions@github.com"
-          git commit -am "Release $VERSION"
-          git tag "v$VERSION"
-          git push origin main --tags
-
-      - name: Build package
-        run: poetry build
-
->>>>>>> d59a7292
       - name: Publish to PyPI
         run: poetry publish --username __token__ --password ${{ secrets.PYPI_API_TOKEN }}
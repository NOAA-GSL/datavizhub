--- conflicted
+++ resolved
@@ -1,8 +1,7 @@
 from typing import Optional
 import argparse
 import sys
-<<<<<<< HEAD
-=======
+
 import re
 from pathlib import Path
 from typing import Optional, Tuple
@@ -434,7 +433,6 @@
 
     print("[deprecated] 'wind' is deprecated; use 'vector' instead", file=sys.stderr)
     return _viz_vector_cmd(ns)
->>>>>>> c61c5175
 
 
 def main(argv: Optional[list[str]] = None) -> int:
